<?xml version="1.0"?>
<!--
  ~ Copyright Amazon.com, Inc. or its affiliates. All Rights Reserved.
  ~
  ~ Licensed under the Apache License, Version 2.0 (the "License").
  ~ You may not use this file except in compliance with the License.
  ~ A copy of the License is located at
  ~
  ~  http://aws.amazon.com/apache2.0
  ~
  ~ or in the "license" file accompanying this file. This file is distributed
  ~ on an "AS IS" BASIS, WITHOUT WARRANTIES OR CONDITIONS OF ANY KIND, either
  ~ express or implied. See the License for the specific language governing
  ~ permissions and limitations under the License.
  -->

<project xsi:schemaLocation="http://maven.apache.org/POM/4.0.0 http://maven.apache.org/xsd/maven-4.0.0.xsd"
         xmlns="http://maven.apache.org/POM/4.0.0"
         xmlns:xsi="http://www.w3.org/2001/XMLSchema-instance">
    <modelVersion>4.0.0</modelVersion>
    <groupId>software.amazon.awssdk</groupId>
    <artifactId>aws-sdk-java-pom</artifactId>
<<<<<<< HEAD
    <version>0.2.0-PREVIEW</version>
=======
    <version>2.11.13-SNAPSHOT</version>
>>>>>>> 3d2e2e5f
    <packaging>pom</packaging>
    <name>AWS Java SDK :: Parent</name>
    <description>The Amazon Web Services SDK for Java provides Java APIs
        for building software on AWS' cost-effective, scalable, and reliable
        infrastructure products. The AWS Java SDK allows developers to code
        against APIs for all of Amazon's infrastructure web services (Amazon
        S3, Amazon EC2, Amazon SQS, Amazon Relational Database Service, Amazon
        AutoScaling, etc).
    </description>
    <url>https://aws.amazon.com/sdkforjava</url>
    <licenses>
        <license>
            <name>Apache License, Version 2.0</name>
            <url>https://aws.amazon.com/apache2.0</url>
            <distribution>repo</distribution>
        </license>
    </licenses>
    <developers>
        <developer>
            <id>amazonwebservices</id>
            <organization>Amazon Web Services</organization>
            <organizationUrl>https://aws.amazon.com</organizationUrl>
            <roles>
                <role>developer</role>
            </roles>
        </developer>
    </developers>

    <modules>
        <module>aws-sdk-java</module>
        <module>core</module>
        <module>services</module>
        <module>services-custom</module>
        <module>bom</module>
        <module>bom-internal</module>
        <module>codegen</module>
        <module>http-client-spi</module>
        <module>http-clients</module>
        <module>codegen-maven-plugin</module>
        <module>bundle</module>
        <module>build-tools</module>
        <module>release-scripts</module>
        <module>utils</module>
        <module>codegen-lite</module>
        <module>codegen-lite-maven-plugin</module>
        <module>archetypes</module>
        <module>test/http-client-tests</module>
        <module>test/protocol-tests</module>
        <module>test/protocol-tests-core</module>
        <module>test/service-test-utils</module>
        <module>test/test-utils</module>
        <module>test/codegen-generated-classes-test</module>
        <module>test/sdk-benchmarks</module>
        <module>test/module-path-tests</module>
        <module>test/tests-coverage-reporting</module>
        <module>test/stability-tests</module>
    </modules>
    <scm>
        <url>https://github.com/aws/aws-sdk-java-v2.git</url>
    </scm>
    <properties>
        <awsjavasdk.version>${project.version}</awsjavasdk.version>
        <jackson.version>2.10.0</jackson.version>
        <jackson.annotations.version>2.9.0</jackson.annotations.version>
        <eventstream.version>1.0.1</eventstream.version>
        <ion.java.version>1.2.0</ion.java.version>
        <commons.lang.version>3.4</commons.lang.version>
        <wiremock.version>2.18.0</wiremock.version>
        <slf4j.version>1.7.28</slf4j.version>
        <log4j.version>1.2.17</log4j.version>
        <commons.io.version>2.5</commons.io.version>
        <equalsverifier.version>3.1.13</equalsverifier.version>
        <!-- Update netty-open-ssl-version accordingly whenever we update netty version-->
        <!-- https://github.com/netty/netty/blob/4.1/pom.xml#L286 -->
        <netty.version>4.1.46.Final</netty.version>
        <unitils.version>3.3</unitils.version>
        <xmlunit.version>1.3</xmlunit.version>
        <project.build.sourceEncoding>UTF-8</project.build.sourceEncoding>
        <spotbugs.version>3.1.11</spotbugs.version>
        <netty-reactive-streams-http.version>2.0.4</netty-reactive-streams-http.version>
        <freemarker.version>2.3.24-incubating</freemarker.version>
        <javapoet.verion>1.11.1</javapoet.verion>
        <org.eclipse.jdt.version>3.10.0</org.eclipse.jdt.version>
        <org.eclipse.text.version>3.5.101</org.eclipse.text.version>
        <rxjava.version>2.1.9</rxjava.version>
        <commons-codec.verion>1.10</commons-codec.verion>
        <jmh.version>1.21</jmh.version>

        <!-- Test dependencies -->
        <junit.version>4.12</junit.version>
        <junit5.version>5.4.2</junit5.version>
        <hamcrest.version>1.3</hamcrest.version>
        <mockito.version>1.10.19</mockito.version>
        <mockito2.version>2.28.2</mockito2.version>
        <assertj.version>3.8.0</assertj.version>
        <guava.version>28.2-jre</guava.version>
        <jimfs.version>1.1</jimfs.version>
        <testng.version>7.1.0</testng.version> <!-- TCK Tests -->
        <commons-lang.verson>2.3</commons-lang.verson>
        <netty-open-ssl-version>2.0.29.Final</netty-open-ssl-version>
        <dynamodb-local.version>1.11.477</dynamodb-local.version>
        <sqllite.version>1.0.392</sqllite.version>

        <!-- build plugin dependencies-->
        <maven.surefire.version>2.22.2</maven.surefire.version>
        <maven-compiler-plugin.version>3.8.1</maven-compiler-plugin.version>
        <maven-checkstyle-plugin.version>3.1.1</maven-checkstyle-plugin.version>
        <maven-failsafe-plugin.version>2.22.2</maven-failsafe-plugin.version>
        <maven-jar-plugin.version>3.1.1</maven-jar-plugin.version>
        <maven-javadoc-plugin.version>3.0.1</maven-javadoc-plugin.version>
        <maven-dependency-plugin.version>3.1.1</maven-dependency-plugin.version>
        <maven-gpg-plugin.version>1.6</maven-gpg-plugin.version>
        <checkstyle.version>8.29</checkstyle.version>
        <jacoco-maven-plugin.version>0.8.5</jacoco-maven-plugin.version>
        <nexus-staging-maven-plugin.version>1.6.8</nexus-staging-maven-plugin.version>
        <exec-maven-plugin.version>1.6.0</exec-maven-plugin.version>
        <maven-deploy-plugin.version>2.8.2</maven-deploy-plugin.version>
        <build-helper-maven-plugin.version>3.0.0</build-helper-maven-plugin.version>

        <!-- These properties are used by Step functions for its dependencies -->
        <json-path.version>2.4.0</json-path.version>

        <!-- These properties are used by SWF for its dependencies -->
        <spring.version>3.0.7.RELEASE</spring.version>
        <freemarker.version>2.3.9</freemarker.version>
        <aspectj.version>1.8.2</aspectj.version>

        <jre.version>1.8</jre.version>
        <httpcomponents.httpclient.version>4.5.9</httpcomponents.httpclient.version>
        <httpcomponents.httpcore.version>4.4.11</httpcomponents.httpcore.version>

        <!-- These properties are used by cucumber tests related code -->
        <unitils.version>3.3</unitils.version>

        <!-- Reactive Streams version -->
        <reactive-streams.version>1.0.2</reactive-streams.version>

        <skip.unit.tests>${skipTests}</skip.unit.tests>
    </properties>

    <dependencyManagement>
        <!-- Internal dependencies are managed in the bom-internal module. -->
    </dependencyManagement>

    <dependencies>
        <!-- Internal dependencies are managed in the bom-internal module. -->
    </dependencies>

    <build>
        <finalName>aws-sdk-java-${project.artifactId}-${awsjavasdk.version}</finalName>
        <pluginManagement>
            <plugins>
                <plugin>
                    <groupId>org.apache.maven.plugins</groupId>
                    <artifactId>maven-compiler-plugin</artifactId>
                    <version>${maven-compiler-plugin.version}</version>
                    <configuration>
                        <source>${jre.version}</source>
                        <target>${jre.version}</target>
                        <encoding>UTF-8</encoding>
                        <forceJavacCompilerUse>true</forceJavacCompilerUse>
                        <compilerArgument>-proc:none</compilerArgument>
                        <fork>false</fork>
                        <compilerArgument>-proc:none</compilerArgument>
                        <excludes>
                            <exclude>software/amazon/awssdk/services/kinesis/model/SubscribeToShardEvent.java</exclude>
                            <exclude>software/amazon/awssdk/services/kinesis/KinesisAsyncClient.java</exclude>
                            <exclude>software/amazon/awssdk/services/kinesis/DefaultKinesisAsyncClient.java</exclude>
                            <exclude>software/amazon/awssdk/services/kinesis/DefaultKinesisBaseClientBuilder.java</exclude>
                            <exclude>software/amazon/awssdk/services/sms/model/InternalError.java</exclude>
                            <exclude>software/amazon/awssdk/services/kinesis/transform/SubscribeToShardResponseUnmarshaller.java</exclude>
                        </excludes>
                    </configuration>
                </plugin>

                <plugin>
                    <groupId>org.apache.maven.plugins</groupId>
                    <artifactId>maven-javadoc-plugin</artifactId>
                    <version>${maven-javadoc-plugin.version}</version>
                </plugin>

                <plugin>
                    <groupId>org.apache.maven.plugins</groupId>
                    <artifactId>maven-dependency-plugin</artifactId>
                    <version>${maven-dependency-plugin.version}</version>
                </plugin>

                <plugin>
                    <groupId>org.apache.maven.plugins</groupId>
                    <artifactId>maven-surefire-plugin</artifactId>
                    <version>${maven.surefire.version}</version>
                    <configuration>
                        <argLine>${argLine}</argLine>
                        <excludes>
                            <exclude>**/*StabilityTest.java</exclude>
                            <exclude>**/*StabilityTests.java</exclude>
                            <exclude>**/*CucumberTest.java</exclude>
                            <exclude>**/*IntegrationTest.java</exclude>
                            <exclude>**/*IntegrationTests.java</exclude>
                            <exclude>**/*IntegTest.java</exclude>
                            <exclude>**/*IntegrationTestCase.java</exclude>
                        </excludes>
                        <includes>
                            <include>**/Test*.java</include>
                            <include>**/*Tests.java</include>
                            <include>**/*Test.java</include>
                            <include>**/*TestCase.java</include>
                        </includes>
                        <skipTests>${skip.unit.tests}</skipTests>
                    </configuration>
                    <!-- Have to explicitly set surefire provider because reactivestreamsTCK is using TestNG-->
                    <dependencies>
                        <dependency>
                            <groupId>org.apache.maven.surefire</groupId>
                            <artifactId>surefire-junit47</artifactId>
                            <version>${maven.surefire.version}</version>
                        </dependency>
                    </dependencies>
                </plugin>
                <plugin>
                    <groupId>org.codehaus.mojo</groupId>
                    <artifactId>build-helper-maven-plugin</artifactId>
                    <version>${build-helper-maven-plugin.version}</version>
                    <executions>
                        <execution>
                            <id>add-integ-sources</id>
                            <phase>generate-sources</phase>
                            <goals>
                                <goal>add-test-source</goal>
                            </goals>
                            <configuration>
                                <sources>
                                    <source>${basedir}/src/it/java</source>
                                </sources>
                            </configuration>
                        </execution>
                        <execution>
                            <id>add-integ-resources</id>
                            <phase>generate-sources</phase>
                            <goals>
                                <goal>add-test-resource</goal>
                            </goals>
                            <configuration>
                                <resources>
                                    <resource>
                                        <directory>${basedir}/src/it/resources</directory>
                                    </resource>
                                </resources>
                            </configuration>
                        </execution>
                        <execution>
                            <id>add-generated-sources</id>
                            <phase>generate-sources</phase>
                            <goals>
                                <goal>add-source</goal>
                            </goals>
                            <configuration>
                                <sources>
                                    <source>${basedir}/target/generated-sources/sdk</source>
                                </sources>
                            </configuration>
                        </execution>
                    </executions>
                </plugin>
                <plugin>
                    <groupId>com.github.spotbugs</groupId>
                    <artifactId>spotbugs-maven-plugin</artifactId>
                    <version>${spotbugs.version}</version>
                    <dependencies>
                        <dependency>
                            <groupId>software.amazon.awssdk</groupId>
                            <artifactId>build-tools</artifactId>
                            <version>1.0</version>
                        </dependency>
                    </dependencies>
                    <executions>
                        <execution>
                            <id>findbugs</id>
                            <phase>process-classes</phase>
                            <goals>
                                <goal>check</goal>
                            </goals>
                        </execution>
                    </executions>
                    <configuration>
                        <failOnError>true</failOnError>
                        <fork>false</fork>
                        <spotbugsXmlOutput>true</spotbugsXmlOutput>
                        <excludeFilterFile>software/amazon/awssdk/spotbugs-suppressions.xml</excludeFilterFile>
                        <threshold>Low</threshold>
                        <effort>Max</effort>
                    </configuration>
                </plugin>
                <plugin>
                    <groupId>org.apache.maven.plugins</groupId>
                    <artifactId>maven-checkstyle-plugin</artifactId>
                    <version>${maven-checkstyle-plugin.version}</version>
                    <dependencies>
                        <dependency>
                            <groupId>com.puppycrawl.tools</groupId>
                            <artifactId>checkstyle</artifactId>
                            <version>${checkstyle.version}</version>
                        </dependency>
                        <dependency>
                            <groupId>software.amazon.awssdk</groupId>
                            <artifactId>build-tools</artifactId>
                            <version>1.0</version>
                        </dependency>
                    </dependencies>
                    <executions>
                        <execution>
                            <id>checkstyle</id>
                            <phase>validate</phase>
                            <goals>
                                <goal>check</goal>
                            </goals>
                        </execution>
                    </executions>
                    <configuration>
                        <configLocation>software/amazon/awssdk/checkstyle.xml</configLocation>
                        <suppressionsLocation>software/amazon/awssdk/checkstyle-suppressions.xml</suppressionsLocation>
                        <consoleOutput>true</consoleOutput>
                        <failsOnError>true</failsOnError>
                        <logViolationsToConsole>true</logViolationsToConsole>
                        <failOnViolation>true</failOnViolation>
                        <excludes>**/module-info.java</excludes>
                    </configuration>
                </plugin>
                <plugin>
                    <groupId>org.apache.maven.plugins</groupId>
                    <artifactId>maven-jar-plugin</artifactId>
                    <version>${maven-jar-plugin.version}</version>
                </plugin>
            </plugins>
        </pluginManagement>

        <plugins>
            <plugin>
                <groupId>org.codehaus.mojo</groupId>
                <artifactId>build-helper-maven-plugin</artifactId>
                <version>${build-helper-maven-plugin.version}</version>
            </plugin>

            <plugin>
                <groupId>org.apache.maven.plugins</groupId>
                <artifactId>maven-compiler-plugin</artifactId>
                <version>${maven-compiler-plugin.version}</version>
            </plugin>

            <plugin>
                <groupId>org.apache.maven.plugins</groupId>
                <artifactId>maven-javadoc-plugin</artifactId>
                <version>${maven-javadoc-plugin.version}</version>
            </plugin>

            <plugin>
                <groupId>org.apache.maven.plugins</groupId>
                <artifactId>maven-dependency-plugin</artifactId>
                <version>${maven-dependency-plugin.version}</version>
                <executions>
                    <execution>
                        <goals>
                            <goal>analyze-only</goal>
                        </goals>
                    </execution>
                </executions>
                <configuration>
                    <failOnWarning>true</failOnWarning>
                    <ignoreNonCompile>true</ignoreNonCompile>
                    <ignoredUsedUndeclaredDependencies>
                        <!--Ignore used undeclared test dependencies -->
                        <ignoredUsedUndeclaredDependency>junit:*:*</ignoredUsedUndeclaredDependency>
                        <ignoredUsedUndeclaredDependency>software.amazon.awssdk:test-utils</ignoredUsedUndeclaredDependency>
                        <ignoredUsedUndeclaredDependency>org.hamcrest:*</ignoredUsedUndeclaredDependency>
                        <ignoredUsedUndeclaredDependency>org.testng:testng</ignoredUsedUndeclaredDependency>
                        <ignoredUsedUndeclaredDependency>org.mockito:*</ignoredUsedUndeclaredDependency>
                        <ignoredUsedUndeclaredDependency>org.junit.platform:*</ignoredUsedUndeclaredDependency>
                        <ignoredUsedUndeclaredDependency>org.opentest4j:*</ignoredUsedUndeclaredDependency>

                        <!-- TODO: fix this once we start to generate pom.xml for individual services -->
                        <ignoredUsedUndeclaredDependency>org.reactivestreams:reactive-streams</ignoredUsedUndeclaredDependency>
                        <ignoredUsedUndeclaredDependency>com.fasterxml.jackson.core:*</ignoredUsedUndeclaredDependency>
                        <ignoredUsedUndeclaredDependency>org.slf4j:slf4j-api</ignoredUsedUndeclaredDependency>
                    </ignoredUsedUndeclaredDependencies>
                    <ignoredUnusedDeclaredDependencies>
                        <!-- TODO: fix this when we've re-merged with netty-reactive-streams -->
                        <ignoredUnusedDeclaredDependency>com.typesafe.netty:*</ignoredUnusedDeclaredDependency>
                        <ignoredUnusedDeclaredDependency>software.amazon.awssdk:aws-sdk-java</ignoredUnusedDeclaredDependency>
                    </ignoredUnusedDeclaredDependencies>
                </configuration>
            </plugin>

            <plugin>
                <groupId>org.apache.maven.plugins</groupId>
                <artifactId>maven-checkstyle-plugin</artifactId>
                <version>${maven-checkstyle-plugin.version}</version>
            </plugin>

            <plugin>
                <groupId>org.jacoco</groupId>
                <artifactId>jacoco-maven-plugin</artifactId>
                <version>${jacoco-maven-plugin.version}</version>
                <executions>
                    <execution>
                        <id>default-prepare-agent</id>
                        <goals>
                            <goal>prepare-agent</goal>
                        </goals>
                    </execution>
                    <execution>
                        <id>jacoco-site</id>
                        <phase>package</phase>
                        <goals>
                            <goal>report</goal>
                        </goals>
                    </execution>
                    <!--
                        Prepares the property pointing to the JaCoCo runtime agent which
                        is passed as VM argument when Maven the Failsafe plugin is executed.
                    -->
                    <execution>
                        <id>pre-integration-test</id>
                        <phase>integration-test</phase>
                        <goals>
                            <goal>prepare-agent</goal>
                        </goals>
                    </execution>
                    <execution>
                        <id>post-integration-test</id>
                        <phase>post-integration-test</phase>
                        <goals>
                            <goal>report</goal>
                        </goals>
                    </execution>
                </executions>
            </plugin>

            <plugin>
                <groupId>com.github.spotbugs</groupId>
                <artifactId>spotbugs-maven-plugin</artifactId>
                <version>${spotbugs.version}</version>
            </plugin>

        </plugins>
    </build>

    <profiles>
        <profile>
            <id>sonar-generate</id>
            <properties>
                <checkstyle.skip>true</checkstyle.skip>
                <spotbugs.skip>true</spotbugs.skip>
                <mdep.analyze.skip>true</mdep.analyze.skip>
            </properties>
        </profile>

        <profile>
            <id>publishing</id>
            <build>
                <plugins>
                    <plugin>
                        <groupId>org.apache.maven.plugins</groupId>
                        <artifactId>maven-gpg-plugin</artifactId>
                        <version>${maven-gpg-plugin.version}</version>
                        <executions>
                            <execution>
                                <id>sign-artifacts</id>
                                <phase>verify</phase>
                                <goals>
                                    <goal>sign</goal>
                                </goals>
                            </execution>
                        </executions>
                    </plugin>
                    <plugin>
                        <groupId>org.sonatype.plugins</groupId>
                        <artifactId>nexus-staging-maven-plugin</artifactId>
                        <version>${nexus-staging-maven-plugin.version}</version>
                        <extensions>true</extensions>
                        <configuration>
                            <serverId>sonatype-nexus-staging</serverId>
                            <nexusUrl>https://aws.oss.sonatype.org</nexusUrl>
                        </configuration>
                    </plugin>
                </plugins>
            </build>
        </profile>

        <profile>
            <id>disable-java8-doclint</id>
            <activation>
                <jdk>[1.8,)</jdk>
            </activation>
            <properties>
                <additionalparam>-Xdoclint:none</additionalparam>
            </properties>
        </profile>

        <profile>
            <id>quick</id>
            <properties>
                <checkstyle.skip>true</checkstyle.skip>
                <spotbugs.skip>true</spotbugs.skip>
                <skip.unit.tests>true</skip.unit.tests>
                <mdep.analyze.skip>true</mdep.analyze.skip>
            </properties>
        </profile>

        <profile>
            <id>integration-tests</id>
            <activation>
                <property>
                    <name>doRelease</name>
                </property>
            </activation>
            <properties>
                <checkstyle.skip>true</checkstyle.skip>
                <spotbugs.skip>true</spotbugs.skip>
                <skip.unit.tests>true</skip.unit.tests>
                <mdep.analyze.skip>true</mdep.analyze.skip>
            </properties>
            <build>
                <plugins>
                    <plugin>
                        <groupId>org.apache.maven.plugins</groupId>
                        <artifactId>maven-failsafe-plugin</artifactId>
                        <version>${maven-failsafe-plugin.version}</version>
                        <executions>
                            <execution>
                                <phase>integration-test</phase>
                                <goals>
                                    <goal>integration-test</goal>
                                    <goal>verify</goal>
                                </goals>
                                <configuration>
                                    <!-- Sets the VM argument line used when integration tests are run. -->
                                    <argLine>${argLine}</argLine>
                                    <includes>
                                        <include>**/*IntegrationTest.java</include>
                                        <include>**/*IntegrationTests.java</include>
                                        <include>**/*IntegTest.java</include>
                                        <include>**/RunCucumberTest.java</include>
                                    </includes>
                                    <excludes>
                                        <exclude>**/SimpleMethodsIntegrationTest.java</exclude>
                                    </excludes>
                                    <trimStackTrace>false</trimStackTrace>
                                    <rerunFailingTestsCount>2</rerunFailingTestsCount>
                                </configuration>
                            </execution>
                        </executions>
                    </plugin>
                </plugins>
            </build>
        </profile>

        <profile>
            <id>stability-tests</id>
            <activation>
                <property>
                    <name>doRelease</name>
                </property>
            </activation>
            <properties>
                <checkstyle.skip>true</checkstyle.skip>
                <spotbugs.skip>true</spotbugs.skip>
                <skip.unit.tests>true</skip.unit.tests>
                <mdep.analyze.skip>true</mdep.analyze.skip>
            </properties>
            <build>
                <plugins>
                    <plugin>
                        <groupId>org.apache.maven.plugins</groupId>
                        <artifactId>maven-failsafe-plugin</artifactId>
                        <version>${maven-failsafe-plugin.version}</version>
                        <executions>
                            <execution>
                                <phase>integration-test</phase>
                                <goals>
                                    <goal>integration-test</goal>
                                    <goal>verify</goal>
                                </goals>
                                <configuration>
                                    <argLine>-Dio.netty.leakDetection.level=advanced</argLine>
                                    <includes>
                                        <include>**/*StabilityTest.java</include>
                                        <include>**/*StabilityTests.java</include>
                                    </includes>
                                    <trimStackTrace>false</trimStackTrace>
                                    <rerunFailingTestsCount>2</rerunFailingTestsCount>
                                </configuration>
                            </execution>
                        </executions>
                    </plugin>
                </plugins>
            </build>
        </profile>

        <profile>
            <id>simple-method-integration-tests</id>
            <activation>
                <property>
                    <name>doRelease</name>
                </property>
            </activation>
            <properties>
                <checkstyle.skip>true</checkstyle.skip>
                <spotbugs.skip>true</spotbugs.skip>
                <skip.unit.tests>true</skip.unit.tests>
                <mdep.analyze.skip>true</mdep.analyze.skip>
            </properties>
            <build>
                <plugins>
                    <plugin>
                        <groupId>org.apache.maven.plugins</groupId>
                        <artifactId>maven-failsafe-plugin</artifactId>
                        <version>${maven-failsafe-plugin.version}</version>
                        <executions>
                            <execution>
                                <phase>integration-test</phase>
                                <goals>
                                    <goal>integration-test</goal>
                                    <goal>verify</goal>
                                </goals>
                                <configuration>
                                    <includes>
                                        <include>**/SimpleMethodsIntegrationTest.java</include>
                                    </includes>
                                    <trimStackTrace>false</trimStackTrace>
                                    <rerunFailingTestsCount>2</rerunFailingTestsCount>
                                </configuration>
                            </execution>
                        </executions>
                    </plugin>
                </plugins>
            </build>
        </profile>

        <profile>
            <id>public-javadoc</id>
            <build>
                <plugins>
                    <plugin>
                        <groupId>org.apache.maven.plugins</groupId>
                        <artifactId>maven-javadoc-plugin</artifactId>
                        <version>${maven-javadoc-plugin.version}</version>
                        <configuration>
                            <minmemory>128m</minmemory>
                            <maxmemory>8g</maxmemory>
                            <includeDependencySources>false</includeDependencySources>
                            <show>public</show>
                            <author>false</author>
                            <version>true</version>
                            <use>false</use>
                            <notree>true</notree>
                            <nodeprecatedlist>true</nodeprecatedlist>
                            <windowtitle>AWS SDK for Java - ${awsjavasdk.version}</windowtitle>
                            <encoding>UTF-8</encoding>
                            <docencoding>UTF-8</docencoding>
                            <doctitle>AWS SDK for Java API Reference - ${awsjavasdk.version}</doctitle>
                            <packagesheader>AWS SDK for Java</packagesheader>
                            <excludePackageNames>:*.codegen:software.amazon.awssdk.services.protocol*</excludePackageNames>
                            <groups>
                                <group>
                                    <title>Greengrass</title>
                                    <packages>software.amazon.awssdk.services.greengrass*</packages>
                                </group>
                                <group>
                                    <title>Athena</title>
                                    <packages>software.amazon.awssdk.services.athena*</packages>
                                </group>
                                <group>
                                    <title>Marketplace Entitlement</title>
                                    <packages>software.amazon.awssdk.services.marketplaceentitlement*</packages>
                                </group>
                                <group>
                                    <title>CodeStar</title>
                                    <packages>software.amazon.awssdk.services.codestar*</packages>
                                </group>
                                <group>
                                    <title>Lex Model Building</title>
                                    <packages>software.amazon.awssdk.services.lexmodelbuilding*</packages>
                                </group>
                                <group>
                                    <title>Resource Groups Tagging API</title>
                                    <packages>software.amazon.awssdk.services.resourcegroupstaggingapi*</packages>
                                </group>
                                <group>
                                    <title>S3 Control</title>
                                    <packages>software.amazon.awssdk.services.s3control*</packages>
                                </group>
                                <group>
                                    <title>S3</title>
                                    <packages>software.amazon.awssdk.services.s3*</packages>
                                </group>
                                <group>
                                    <title>Glacier</title>
                                    <packages>software.amazon.awssdk.services.glacier*</packages>
                                </group>
                                <group>
                                    <title>DynamoDB</title>
                                    <packages>software.amazon.awssdk.services.dynamo*</packages>
                                </group>
                                <group>
                                    <title>EC2</title>
                                    <packages>software.amazon.awssdk.services.ec2*</packages>
                                </group>
                                <group>
                                    <title>SQS</title>
                                    <packages>software.amazon.awssdk.services.sqs*</packages>
                                </group>
                                <group>
                                    <title>SNS</title>
                                    <packages>software.amazon.awssdk.services.sns*</packages>
                                </group>
                                <group>
                                    <title>Relational Database Service</title>
                                    <packages>software.amazon.awssdk.services.rds*</packages>
                                </group>
                                <group>
                                    <title>Route 53</title>
                                    <packages>software.amazon.awssdk.services.route53*</packages>
                                </group>
                                <group>
                                    <title>Simple Workflow Service</title>
                                    <!-- TODO: Unify Packages -->
                                    <packages>software.amazon.awssdk.services.swf*:software.amazon.awssdk.services.simpleworkflow*</packages>
                                </group>
                                <group>
                                    <title>Elastic MapReduce</title>
                                    <packages>software.amazon.awssdk.services.emr*</packages>
                                </group>
                                <group>
                                    <title>Simple Email Service</title>
                                    <!-- TODO: Unify Packages -->
                                    <packages>software.amazon.awssdk.services.ses*:software.amazon.awssdk.services.simpleemail*</packages>
                                </group>
                                <group>
                                    <title>Elastic Load Balancing</title>
                                    <packages>software.amazon.awssdk.services.elasticloadbalancing*</packages>
                                </group>
                                <group>
                                    <title>CloudSearch</title>
                                    <packages>software.amazon.awssdk.services.cloudsearch*</packages>
                                </group>
                                <group>
                                    <title>CloudWatch</title>
                                    <packages>software.amazon.awssdk.services.cloudwatch*</packages>
                                </group>
                                <group>
                                    <title>CloudWatch Logs</title>
                                    <packages>software.amazon.awssdk.services.logs*</packages>
                                </group>
                                <group>
                                    <title>CloudWatch Events</title>
                                    <packages>software.amazon.awssdk.services.cloudwatchevents*</packages>
                                </group>
                                <group>
                                    <title>CloudFront</title>
                                    <packages>software.amazon.awssdk.services.cloudfront*</packages>
                                </group>
                                <group>
                                    <title>CloudDirectory</title>
                                    <packages>software.amazon.awssdk.services.clouddirectory*</packages>
                                </group>
                                <group>
                                    <title>Cognito</title>
                                    <packages>software.amazon.awssdk.services.cognito*</packages>
                                </group>
                                <group>
                                    <title>AutoScaling</title>
                                    <packages>software.amazon.awssdk.services.autoscaling*</packages>
                                </group>
                                <group>
                                    <title>Kinesis</title>
                                    <packages>software.amazon.awssdk.services.kinesis*:software.amazon.awssdk.services.firehose*</packages>
                                </group>
                                <group>
                                    <title>Redshift</title>
                                    <packages>software.amazon.awssdk.services.redshift*</packages>
                                </group>
                                <group>
                                    <title>ElastiCache</title>
                                    <packages>software.amazon.awssdk.services.elasticache*</packages>
                                </group>
                                <group>
                                    <title>Elastic Transcoder</title>
                                    <packages>software.amazon.awssdk.services.elastictranscoder*</packages>
                                </group>
                                <group>
                                    <title>OpsWorks</title>
                                    <packages>software.amazon.awssdk.services.opsworks*</packages>
                                </group>
                                <group>
                                    <title>CloudFormation</title>
                                    <packages>software.amazon.awssdk.services.cloudformation*</packages>
                                </group>
                                <group>
                                    <title>Data Pipeline</title>
                                    <packages>software.amazon.awssdk.services.datapipeline*</packages>
                                </group>
                                <group>
                                    <title>Direct Connect</title>
                                    <packages>software.amazon.awssdk.services.directconnect*</packages>
                                </group>
                                <group>
                                    <title>Elastic Beanstalk</title>
                                    <packages>software.amazon.awssdk.services.elasticbeanstalk*</packages>
                                </group>
                                <group>
                                    <title>Identity and Access Management</title>
                                    <packages>software.amazon.awssdk.services.iam*</packages>
                                </group>
                                <group>
                                    <title>Security Token Service</title>
                                    <packages>software.amazon.awssdk.services.sts*</packages>
                                </group>
                                <group>
                                    <title>Storage Gateway Service</title>
                                    <packages>software.amazon.awssdk.services.storagegateway*</packages>
                                </group>
                                <group>
                                    <title>Support</title>
                                    <packages>software.amazon.awssdk.services.support*</packages>
                                </group>
                                <group>
                                    <title>Transcribe Streaming</title>
                                    <packages>software.amazon.awssdk.services.transcribestreaming*</packages>
                                </group>
                                <group>
                                    <title>CloudTrail</title>
                                    <packages>software.amazon.awssdk.services.cloudtrail*</packages>
                                </group>
                                <group>
                                    <title>Config</title>
                                    <packages>software.amazon.awssdk.services.config*</packages>
                                </group>
                                <group>
                                    <title>Certificate Manager</title>
                                    <packages>software.amazon.awssdk.services.acm*</packages>
                                </group>
                                <group>
                                    <title>Key Management</title>
                                    <packages>software.amazon.awssdk.services.kms*</packages>
                                </group>
                                <group>
                                    <title>Lambda</title>
                                    <packages>software.amazon.awssdk.services.lambda*</packages>
                                </group>
                                <group>
                                    <title>EC2 Container Service</title>
                                    <packages>software.amazon.awssdk.services.ecs*</packages>
                                </group>
                                <group>
                                    <title>CloudHSM</title>
                                    <packages>software.amazon.awssdk.services.cloudhsm*</packages>
                                </group>
                                <group>
                                    <title>Simple Systems Management Service</title>
                                    <packages>software.amazon.awssdk.services.ssm*</packages>
                                </group>
                                <group>
                                    <title>WorkSpaces</title>
                                    <packages>software.amazon.awssdk.services.workspaces*</packages>
                                </group>
                                <group>
                                    <title>Machine Learning</title>
                                    <packages>software.amazon.awssdk.services.machinelearning*</packages>
                                </group>
                                <group>
                                    <title>Directory Service</title>
                                    <packages>software.amazon.awssdk.services.directory*</packages>
                                </group>
                                <group>
                                    <title>Elastic File System</title>
                                    <packages>software.amazon.awssdk.services.efs*</packages>
                                </group>
                                <group>
                                    <title>CodePipeline</title>
                                    <packages>software.amazon.awssdk.services.codepipeline*</packages>
                                </group>
                                <group>
                                    <title>CodeCommit</title>
                                    <packages>software.amazon.awssdk.services.codecommit*</packages>
                                </group>
                                <group>
                                    <title>Device Farm</title>
                                    <packages>software.amazon.awssdk.services.devicefarm*</packages>
                                </group>
                                <group>
                                    <title>Elasticsearch Service</title>
                                    <packages>software.amazon.awssdk.services.elasticsearch*</packages>
                                </group>
                                <group>
                                    <title>Marketplace Commerce Analytics</title>
                                    <packages>software.amazon.awssdk.services.marketplacecommerceanalytics*</packages>
                                </group>
                                <group>
                                    <title>WAF</title>
                                    <packages>software.amazon.awssdk.services.waf*</packages>
                                </group>
                                <group>
                                    <title>Inspector Service</title>
                                    <packages>software.amazon.awssdk.services.inspector*</packages>
                                </group>
                                <group>
                                    <title>IoT</title>
                                    <packages>software.amazon.awssdk.services.iot*</packages>
                                </group>
                                <group>
                                    <title>API Gateway</title>
                                    <packages>software.amazon.awssdk.services.apigateway*</packages>
                                </group>
                                <group>
                                    <title>EC2 Container Registry</title>
                                    <packages>software.amazon.awssdk.services.ecr*</packages>
                                </group>
                                <group>
                                    <title>GameLift</title>
                                    <packages>software.amazon.awssdk.services.gamelift*</packages>
                                </group>
                                <group>
                                    <title>Database Migration Service</title>
                                    <packages>software.amazon.awssdk.services.databasemigration*</packages>
                                </group>
                                <group>
                                    <title>Marketplace Metering Service</title>
                                    <packages>software.amazon.awssdk.services.marketplacemetering*</packages>
                                </group>
                                <group>
                                    <title>Cognito Identity Provider</title>
                                    <packages>software.amazon.awssdk.services.cognitoidp*</packages>
                                </group>
                                <group>
                                    <title>Application Discovery Service</title>
                                    <packages>software.amazon.awssdk.services.applicationdiscovery*</packages>
                                </group>
                                <group>
                                    <title>Application Auto Scaling</title>
                                    <packages>software.amazon.awssdk.services.applicationautoscaling*</packages>
                                </group>
                                <group>
                                    <title>Snowball</title>
                                    <packages>software.amazon.awssdk.services.snowball*</packages>
                                </group>
                                <group>
                                    <title>Service Catalog</title>
                                    <packages>software.amazon.awssdk.services.servicecatalog*</packages>
                                </group>
                                <group>
                                    <title>Budgets</title>
                                    <packages>software.amazon.awssdk.services.budgets*</packages>
                                </group>
                                <group>
                                    <title>Server Migration</title>
                                    <packages>software.amazon.awssdk.services.sms*</packages>
                                </group>
                                <group>
                                    <title>Rekognition</title>
                                    <packages>software.amazon.awssdk.services.rekognition*</packages>
                                </group>
                                <group>
                                    <title>Polly</title>
                                    <packages>software.amazon.awssdk.services.polly*</packages>
                                </group>
                                <group>
                                    <title>Lightsail</title>
                                    <packages>software.amazon.awssdk.services.lightsail*</packages>
                                </group>
                                <group>
                                    <title>AppStream</title>
                                    <packages>software.amazon.awssdk.services.appstream*</packages>
                                </group>
                                <group>
                                    <title>X-Ray</title>
                                    <packages>software.amazon.awssdk.services.xray*</packages>
                                </group>
                                <group>
                                    <title>OpsWorks for Chef Automate</title>
                                    <packages>software.amazon.awssdk.services.opsworkscm*</packages>
                                </group>
                                <group>
                                    <title>Pinpoint</title>
                                    <packages>software.amazon.awssdk.services.pinpoint*</packages>
                                </group>
                                <group>
                                    <title>Step Functions</title>
                                    <!-- TODO: Unify Packages -->
                                    <packages>software.amazon.awssdk.services.sfn*:software.amazon.awssdk.services.stepfunctions*</packages>
                                </group>
                                <group>
                                    <title>Shield</title>
                                    <packages>software.amazon.awssdk.services.shield*</packages>
                                </group>
                                <group>
                                    <title>Health APIs and Notifications</title>
                                    <packages>software.amazon.awssdk.services.health*</packages>
                                </group>
                                <group>
                                    <title>Cost and Usage Report</title>
                                    <packages>software.amazon.awssdk.services.costandusagereport*</packages>
                                </group>
                                <group>
                                    <title>Code Build</title>
                                    <packages>software.amazon.awssdk.services.codebuild*</packages>
                                </group>
                                <group>
                                    <title>Batch</title>
                                    <packages>software.amazon.awssdk.services.batch*</packages>
                                </group>
                                <group>
                                    <title>Lex Runtime</title>
                                    <packages>software.amazon.awssdk.services.lexruntime*</packages>
                                </group>
                                <group>
                                    <title>Lex Model Building</title>
                                    <packages>software.amazon.awssdk.services.lexmodelbuilding*</packages>
                                </group>
                                <group>
                                    <title>Mechanical Turk Requester</title>
                                    <packages>software.amazon.awssdk.services.mechanicalturkrequester*</packages>
                                </group>
                                <group>
                                    <title>Organizations</title>
                                    <packages>software.amazon.awssdk.services.organizations*</packages>
                                </group>
                                <group>
                                    <title>WorkDocs</title>
                                    <packages>software.amazon.awssdk.services.workdocs*</packages>
                                </group>
                                <group>
                                    <title>CodeDeploy</title>
                                    <packages>software.amazon.awssdk.services.codedeploy*</packages>
                                </group>
                                <group>
                                    <title>Common</title>
                                    <packages>software.amazon.awssdk*</packages>
                                </group>
                            </groups>
                            <bottom><![CDATA[Copyright &#169; 2019 Amazon Web Services, Inc. All Rights Reserved.]]></bottom>
                        </configuration>
                    </plugin>
                </plugins>
            </build>
        </profile>
    </profiles>
</project><|MERGE_RESOLUTION|>--- conflicted
+++ resolved
@@ -20,11 +20,7 @@
     <modelVersion>4.0.0</modelVersion>
     <groupId>software.amazon.awssdk</groupId>
     <artifactId>aws-sdk-java-pom</artifactId>
-<<<<<<< HEAD
-    <version>0.2.0-PREVIEW</version>
-=======
     <version>2.11.13-SNAPSHOT</version>
->>>>>>> 3d2e2e5f
     <packaging>pom</packaging>
     <name>AWS Java SDK :: Parent</name>
     <description>The Amazon Web Services SDK for Java provides Java APIs
