--- conflicted
+++ resolved
@@ -17,11 +17,7 @@
 
   - ### Removals
     - Remove easymock as a dependency, mockito should be used for all mocking going forward. [#348](https://github.com/aws/aws-sdk-java-v2/pull/348)
-<<<<<<< HEAD
-    - Removed the following unused dependencies [#349](https://github.com/aws/aws-sdk-java/issues/349):
-=======
     - Removed the following unused dependencies [#349](https://github.com/aws/aws-sdk-java-v2/issues/349):
->>>>>>> 1c8ae145
        * org.eclipse:text
        * info.cukes:cucumber-java
        * info.cukes:cucumber-junit
@@ -38,11 +34,7 @@
 
 ## __Netty NIO Async HTTP Client__
   - ### Bugfixes
-<<<<<<< HEAD
-    - Fixes Issue [#340](https://github.com/aws/aws-sdk-java/issues/340) where connection acquisition time was calculated incorrectly in the Netty client.
-=======
     - Fixes Issue [#340](https://github.com/aws/aws-sdk-java-v2/issues/340) where connection acquisition time was calculated incorrectly in the Netty client.
->>>>>>> 1c8ae145
 
 # __2.0.0-preview-6__ __2017-12-06__
 ## __AWS AppSync__
