--- conflicted
+++ resolved
@@ -87,11 +87,7 @@
     public void onStream(SdkPublisher<ByteBuffer> publisher) {
         // onStream may be called multiple times so reset the file channel every time
         this.fileChannel = invokeSafely(() -> createChannel(path));
-<<<<<<< HEAD
-        publisher.subscribe(new FileSubscriber(offset, this.fileChannel, path, cf));
-=======
-        publisher.subscribe(new FileSubscriber(this.fileChannel, path, cf, this::exceptionOccurred));
->>>>>>> 45ef9ad2
+        publisher.subscribe(new FileSubscriber(offset, this.fileChannel, path, cf, this::exceptionOccurred));
     }
 
     @Override
@@ -123,21 +119,13 @@
         private volatile boolean closeOnLastWrite = false;
         private Subscription subscription;
 
-<<<<<<< HEAD
-        FileSubscriber(long position, AsynchronousFileChannel fileChannel, Path path, CompletableFuture<Void> future) {
+        FileSubscriber(long position, AsynchronousFileChannel fileChannel, Path path, CompletableFuture<Void> future,
+                       Consumer<Throwable> onErrorMethod) {
             this.position = new AtomicLong(position);
-=======
-        FileSubscriber(AsynchronousFileChannel fileChannel, Path path, CompletableFuture<Void> future,
-                       Consumer<Throwable> onErrorMethod) {
->>>>>>> 45ef9ad2
             this.fileChannel = fileChannel;
             this.path = path;
             this.future = future;
             this.onErrorMethod = onErrorMethod;
-        }
-
-        FileSubscriber(AsynchronousFileChannel fileChannel, Path path, CompletableFuture<Void> future) {
-            this(0, fileChannel, path, future);
         }
 
         @Override
