package software.amazon.awssdk.services.json;

import static software.amazon.awssdk.utils.FunctionalUtils.runAndLogError;

import java.util.concurrent.CompletableFuture;
import java.util.function.Consumer;
import org.slf4j.Logger;
import org.slf4j.LoggerFactory;
import software.amazon.awssdk.annotations.Generated;
import software.amazon.awssdk.annotations.SdkInternalApi;
import software.amazon.awssdk.awscore.AwsRequestOverrideConfiguration;
import software.amazon.awssdk.awscore.client.handler.AwsAsyncClientHandler;
import software.amazon.awssdk.awscore.exception.AwsServiceException;
import software.amazon.awssdk.awscore.internal.protocol.json.AwsJsonProtocol;
import software.amazon.awssdk.awscore.protocol.json.AwsJsonProtocolFactory;
import software.amazon.awssdk.awscore.protocol.json.AwsJsonProtocolMetadata;
import software.amazon.awssdk.core.ApiName;
import software.amazon.awssdk.core.SdkResponse;
import software.amazon.awssdk.core.async.AsyncRequestBody;
import software.amazon.awssdk.core.async.AsyncResponseTransformer;
import software.amazon.awssdk.core.client.handler.AsyncClientHandler;
import software.amazon.awssdk.core.client.handler.ClientExecutionParams;
import software.amazon.awssdk.core.eventstream.EventStreamAsyncResponseTransformer;
import software.amazon.awssdk.core.eventstream.EventStreamExceptionJsonUnmarshaller;
import software.amazon.awssdk.core.eventstream.EventStreamTaggedUnionJsonUnmarshaller;
import software.amazon.awssdk.core.http.HttpResponseHandler;
import software.amazon.awssdk.core.internal.client.config.SdkClientConfiguration;
import software.amazon.awssdk.core.internal.protocol.json.VoidJsonUnmarshaller;
import software.amazon.awssdk.core.protocol.json.JsonClientMetadata;
import software.amazon.awssdk.core.protocol.json.JsonErrorResponseMetadata;
import software.amazon.awssdk.core.protocol.json.JsonErrorShapeMetadata;
import software.amazon.awssdk.core.protocol.json.JsonOperationMetadata;
import software.amazon.awssdk.core.util.VersionInfo;
import software.amazon.awssdk.services.json.model.APostOperationRequest;
import software.amazon.awssdk.services.json.model.APostOperationResponse;
import software.amazon.awssdk.services.json.model.APostOperationWithOutputRequest;
import software.amazon.awssdk.services.json.model.APostOperationWithOutputResponse;
import software.amazon.awssdk.services.json.model.EventStream;
import software.amazon.awssdk.services.json.model.EventStreamOperationRequest;
import software.amazon.awssdk.services.json.model.EventStreamOperationResponse;
import software.amazon.awssdk.services.json.model.EventStreamOperationResponseHandler;
import software.amazon.awssdk.services.json.model.GetWithoutRequiredMembersRequest;
import software.amazon.awssdk.services.json.model.GetWithoutRequiredMembersResponse;
import software.amazon.awssdk.services.json.model.InvalidInputException;
<<<<<<< HEAD
import software.amazon.awssdk.services.json.model.JsonRequest;
=======
import software.amazon.awssdk.services.json.model.JsonException;
>>>>>>> 5bf9f20c
import software.amazon.awssdk.services.json.model.PaginatedOperationWithResultKeyRequest;
import software.amazon.awssdk.services.json.model.PaginatedOperationWithResultKeyResponse;
import software.amazon.awssdk.services.json.model.PaginatedOperationWithoutResultKeyRequest;
import software.amazon.awssdk.services.json.model.PaginatedOperationWithoutResultKeyResponse;
import software.amazon.awssdk.services.json.model.StreamingInputOperationRequest;
import software.amazon.awssdk.services.json.model.StreamingInputOperationResponse;
import software.amazon.awssdk.services.json.model.StreamingOutputOperationRequest;
import software.amazon.awssdk.services.json.model.StreamingOutputOperationResponse;
import software.amazon.awssdk.services.json.paginators.PaginatedOperationWithResultKeyPublisher;
import software.amazon.awssdk.services.json.paginators.PaginatedOperationWithoutResultKeyPublisher;
import software.amazon.awssdk.services.json.transform.APostOperationRequestMarshaller;
import software.amazon.awssdk.services.json.transform.APostOperationResponseUnmarshaller;
import software.amazon.awssdk.services.json.transform.APostOperationWithOutputRequestMarshaller;
import software.amazon.awssdk.services.json.transform.APostOperationWithOutputResponseUnmarshaller;
import software.amazon.awssdk.services.json.transform.EventOneUnmarshaller;
import software.amazon.awssdk.services.json.transform.EventStreamOperationRequestMarshaller;
import software.amazon.awssdk.services.json.transform.EventStreamOperationResponseUnmarshaller;
import software.amazon.awssdk.services.json.transform.EventTwoUnmarshaller;
import software.amazon.awssdk.services.json.transform.GetWithoutRequiredMembersRequestMarshaller;
import software.amazon.awssdk.services.json.transform.GetWithoutRequiredMembersResponseUnmarshaller;
import software.amazon.awssdk.services.json.transform.PaginatedOperationWithResultKeyRequestMarshaller;
import software.amazon.awssdk.services.json.transform.PaginatedOperationWithResultKeyResponseUnmarshaller;
import software.amazon.awssdk.services.json.transform.PaginatedOperationWithoutResultKeyRequestMarshaller;
import software.amazon.awssdk.services.json.transform.PaginatedOperationWithoutResultKeyResponseUnmarshaller;
import software.amazon.awssdk.services.json.transform.StreamingInputOperationRequestMarshaller;
import software.amazon.awssdk.services.json.transform.StreamingInputOperationResponseUnmarshaller;
import software.amazon.awssdk.services.json.transform.StreamingOutputOperationRequestMarshaller;
import software.amazon.awssdk.services.json.transform.StreamingOutputOperationResponseUnmarshaller;
import software.amazon.awssdk.utils.CompletableFutureUtils;

/**
 * Internal implementation of {@link JsonAsyncClient}.
 *
 * @see JsonAsyncClient#builder()
 */
@Generated("software.amazon.awssdk:codegen")
@SdkInternalApi
final class DefaultJsonAsyncClient implements JsonAsyncClient {
    private static final Logger log = LoggerFactory.getLogger(DefaultJsonAsyncClient.class);

    private final AsyncClientHandler clientHandler;

    private final AwsJsonProtocolFactory protocolFactory;

    protected DefaultJsonAsyncClient(SdkClientConfiguration clientConfiguration) {
        this.clientHandler = new AwsAsyncClientHandler(clientConfiguration);
        this.protocolFactory = init(false);
    }

    @Override
    public final String serviceName() {
        return SERVICE_NAME;
    }

    /**
     * <p>
     * Performs a post operation to the query service and has no output
     * </p>
     *
     * @param aPostOperationRequest
     * @return A Java Future containing the result of the APostOperation operation returned by the service.<br/>
     *         The CompletableFuture returned by this method can be completed exceptionally with the following
     *         exceptions.
     *         <ul>
     *         <li>InvalidInputException The request was rejected because an invalid or out-of-range value was supplied
     *         for an input parameter.</li>
     *         <li>SdkException Base class for all exceptions that can be thrown by the SDK (both service and client).
     *         Can be used for catch all scenarios.</li>
     *         <li>SdkClientException If any client side error occurs such as an IO related failure, failure to get
     *         credentials, etc.</li>
     *         <li>JsonException Base class for all service exceptions. Unknown exceptions will be thrown as an instance
     *         of this type.</li>
     *         </ul>
     * @sample JsonAsyncClient.APostOperation
     * @see <a href="http://docs.aws.amazon.com/goto/WebAPI/json-service-2010-05-08/APostOperation" target="_top">AWS
     *      API Documentation</a>
     */
    @Override
    public CompletableFuture<APostOperationResponse> aPostOperation(APostOperationRequest aPostOperationRequest) {
        try {

            HttpResponseHandler<APostOperationResponse> responseHandler = protocolFactory.createResponseHandler(
                    new JsonOperationMetadata().withPayloadJson(true).withHasStreamingSuccessResponse(false),
                    new APostOperationResponseUnmarshaller());

            HttpResponseHandler<AwsServiceException> errorResponseHandler = createErrorResponseHandler(protocolFactory);

            return clientHandler.execute(new ClientExecutionParams<APostOperationRequest, APostOperationResponse>()
<<<<<<< HEAD
                    .withMarshaller(new APostOperationRequestMarshaller(protocolFactory)).withResponseHandler(responseHandler)
                    .withErrorResponseHandler(errorResponseHandler).withInput(aPostOperationRequest));
=======
                                                 .withMarshaller(new APostOperationRequestMarshaller(protocolFactory)).withResponseHandler(responseHandler)
                                                 .withErrorResponseHandler(errorResponseHandler).withInput(aPostOperationRequest));
>>>>>>> 5bf9f20c
        } catch (Throwable t) {
            return CompletableFutureUtils.failedFuture(t);
        }
    }

    /**
     * <p>
     * Performs a post operation to the query service and has modelled output
     * </p>
     *
     * @param aPostOperationWithOutputRequest
     * @return A Java Future containing the result of the APostOperationWithOutput operation returned by the service.<br/>
     *         The CompletableFuture returned by this method can be completed exceptionally with the following
     *         exceptions.
     *         <ul>
     *         <li>InvalidInputException The request was rejected because an invalid or out-of-range value was supplied
     *         for an input parameter.</li>
     *         <li>SdkException Base class for all exceptions that can be thrown by the SDK (both service and client).
     *         Can be used for catch all scenarios.</li>
     *         <li>SdkClientException If any client side error occurs such as an IO related failure, failure to get
     *         credentials, etc.</li>
     *         <li>JsonException Base class for all service exceptions. Unknown exceptions will be thrown as an instance
     *         of this type.</li>
     *         </ul>
     * @sample JsonAsyncClient.APostOperationWithOutput
     * @see <a href="http://docs.aws.amazon.com/goto/WebAPI/json-service-2010-05-08/APostOperationWithOutput"
     *      target="_top">AWS API Documentation</a>
     */
    @Override
    public CompletableFuture<APostOperationWithOutputResponse> aPostOperationWithOutput(
            APostOperationWithOutputRequest aPostOperationWithOutputRequest) {
        try {

            HttpResponseHandler<APostOperationWithOutputResponse> responseHandler = protocolFactory.createResponseHandler(
                    new JsonOperationMetadata().withPayloadJson(true).withHasStreamingSuccessResponse(false),
                    new APostOperationWithOutputResponseUnmarshaller());

            HttpResponseHandler<AwsServiceException> errorResponseHandler = createErrorResponseHandler(protocolFactory);

            return clientHandler
                    .execute(new ClientExecutionParams<APostOperationWithOutputRequest, APostOperationWithOutputResponse>()
<<<<<<< HEAD
                            .withMarshaller(new APostOperationWithOutputRequestMarshaller(protocolFactory))
                            .withResponseHandler(responseHandler).withErrorResponseHandler(errorResponseHandler)
                            .withInput(aPostOperationWithOutputRequest));
=======
                                     .withMarshaller(new APostOperationWithOutputRequestMarshaller(protocolFactory))
                                     .withResponseHandler(responseHandler).withErrorResponseHandler(errorResponseHandler)
                                     .withInput(aPostOperationWithOutputRequest));
>>>>>>> 5bf9f20c
        } catch (Throwable t) {
            return CompletableFutureUtils.failedFuture(t);
        }
    }

    /**
     * Invokes the EventStreamOperation operation asynchronously.
     *
     * @param eventStreamOperationRequest
     * @return A Java Future containing the result of the EventStreamOperation operation returned by the service.<br/>
     *         The CompletableFuture returned by this method can be completed exceptionally with the following
     *         exceptions.
     *         <ul>
     *         <li>SdkException Base class for all exceptions that can be thrown by the SDK (both service and client).
     *         Can be used for catch all scenarios.</li>
     *         <li>SdkClientException If any client side error occurs such as an IO related failure, failure to get
     *         credentials, etc.</li>
     *         <li>JsonException Base class for all service exceptions. Unknown exceptions will be thrown as an instance
     *         of this type.</li>
     *         </ul>
     * @sample JsonAsyncClient.EventStreamOperation
     * @see <a href="http://docs.aws.amazon.com/goto/WebAPI/json-service-2010-05-08/EventStreamOperation"
     *      target="_top">AWS API Documentation</a>
     */
    @Override
    public CompletableFuture<Void> eventStreamOperation(EventStreamOperationRequest eventStreamOperationRequest,
            EventStreamOperationResponseHandler asyncResponseHandler) {
        try {

            HttpResponseHandler<EventStreamOperationResponse> responseHandler = jsonProtocolFactory.createResponseHandler(
                    new JsonOperationMetadata().withPayloadJson(true).withHasStreamingSuccessResponse(false),
                    new EventStreamOperationResponseUnmarshaller());

            HttpResponseHandler<SdkResponse> voidResponseHandler = jsonProtocolFactory.createResponseHandler(
                    new JsonOperationMetadata().withPayloadJson(false).withHasStreamingSuccessResponse(true),
                    new VoidJsonUnmarshaller());

            HttpResponseHandler<? extends EventStream> eventResponseHandler = jsonProtocolFactory.createResponseHandler(
                    new JsonOperationMetadata().withPayloadJson(true).withHasStreamingSuccessResponse(false),
                    EventStreamTaggedUnionJsonUnmarshaller.builder()
<<<<<<< HEAD
                            .addUnmarshaller("EventOne", EventOneUnmarshaller.getInstance())
                            .addUnmarshaller("EventTwo", EventTwoUnmarshaller.getInstance())
                            .defaultUnmarshaller((in) -> EventStream.UNKNOWN).build());

            HttpResponseHandler<AwsServiceException> errorResponseHandler = createErrorResponseHandler(jsonProtocolFactory);
            AsyncResponseTransformer<SdkResponse, Void> asyncResponseTransformer = new EventStreamAsyncResponseTransformer<>(
                    asyncResponseHandler, responseHandler, eventResponseHandler);
=======
                                                          .addUnmarshaller("EventOne", EventOneUnmarshaller.getInstance())
                                                          .addUnmarshaller("EventTwo", EventTwoUnmarshaller.getInstance())
                                                          .defaultUnmarshaller((in) -> EventStream.UNKNOWN).build());
            HttpResponseHandler<? extends Throwable> exceptionHandler = jsonProtocolFactory.createResponseHandler(
                    new JsonOperationMetadata().withPayloadJson(true).withHasStreamingSuccessResponse(false),
                    EventStreamExceptionJsonUnmarshaller
                            .builder()
                            .defaultUnmarshaller(
                                    x -> EventStreamExceptionJsonUnmarshaller.populateDefaultException(JsonException::new, x))
                            .build());

            HttpResponseHandler<AwsServiceException> errorResponseHandler = createErrorResponseHandler(jsonProtocolFactory);
            AsyncResponseTransformer<SdkResponse, Void> asyncResponseTransformer = new EventStreamAsyncResponseTransformer<>(
                    asyncResponseHandler, responseHandler, eventResponseHandler, exceptionHandler);
>>>>>>> 5bf9f20c

            return clientHandler.execute(
                    new ClientExecutionParams<EventStreamOperationRequest, SdkResponse>()
                            .withMarshaller(new EventStreamOperationRequestMarshaller(jsonProtocolFactory))
                            .withResponseHandler(voidResponseHandler).withErrorResponseHandler(errorResponseHandler)
                            .withInput(eventStreamOperationRequest), asyncResponseTransformer).whenComplete((r, e) -> {
                if (e != null) {
                    asyncResponseHandler.exceptionOccurred(e);
                }
            });
        } catch (Throwable t) {
            runAndLogError(log, "Exception thrown in exceptionOccurred callback, ignoring",
                    () -> asyncResponseHandler.exceptionOccurred(t));
            return CompletableFutureUtils.failedFuture(t);
        }
    }

    /**
     * <p>
     * Performs a post operation to the query service and has no output
     * </p>
     *
     * @param getWithoutRequiredMembersRequest
     * @return A Java Future containing the result of the GetWithoutRequiredMembers operation returned by the service.<br/>
     *         The CompletableFuture returned by this method can be completed exceptionally with the following
     *         exceptions.
     *         <ul>
     *         <li>InvalidInputException The request was rejected because an invalid or out-of-range value was supplied
     *         for an input parameter.</li>
     *         <li>SdkException Base class for all exceptions that can be thrown by the SDK (both service and client).
     *         Can be used for catch all scenarios.</li>
     *         <li>SdkClientException If any client side error occurs such as an IO related failure, failure to get
     *         credentials, etc.</li>
     *         <li>JsonException Base class for all service exceptions. Unknown exceptions will be thrown as an instance
     *         of this type.</li>
     *         </ul>
     * @sample JsonAsyncClient.GetWithoutRequiredMembers
     * @see <a href="http://docs.aws.amazon.com/goto/WebAPI/json-service-2010-05-08/GetWithoutRequiredMembers"
     *      target="_top">AWS API Documentation</a>
     */
    @Override
    public CompletableFuture<GetWithoutRequiredMembersResponse> getWithoutRequiredMembers(
            GetWithoutRequiredMembersRequest getWithoutRequiredMembersRequest) {
        try {

            HttpResponseHandler<GetWithoutRequiredMembersResponse> responseHandler = protocolFactory.createResponseHandler(
                    new JsonOperationMetadata().withPayloadJson(true).withHasStreamingSuccessResponse(false),
                    new GetWithoutRequiredMembersResponseUnmarshaller());

            HttpResponseHandler<AwsServiceException> errorResponseHandler = createErrorResponseHandler(protocolFactory);

            return clientHandler
                    .execute(new ClientExecutionParams<GetWithoutRequiredMembersRequest, GetWithoutRequiredMembersResponse>()
<<<<<<< HEAD
                            .withMarshaller(new GetWithoutRequiredMembersRequestMarshaller(protocolFactory))
                            .withResponseHandler(responseHandler).withErrorResponseHandler(errorResponseHandler)
                            .withInput(getWithoutRequiredMembersRequest));
=======
                                     .withMarshaller(new GetWithoutRequiredMembersRequestMarshaller(protocolFactory))
                                     .withResponseHandler(responseHandler).withErrorResponseHandler(errorResponseHandler)
                                     .withInput(getWithoutRequiredMembersRequest));
>>>>>>> 5bf9f20c
        } catch (Throwable t) {
            return CompletableFutureUtils.failedFuture(t);
        }
    }

    /**
     * Some paginated operation with result_key in paginators.json file
     *
     * @param paginatedOperationWithResultKeyRequest
     * @return A Java Future containing the result of the PaginatedOperationWithResultKey operation returned by the
     *         service.<br/>
     *         The CompletableFuture returned by this method can be completed exceptionally with the following
     *         exceptions.
     *         <ul>
     *         <li>SdkException Base class for all exceptions that can be thrown by the SDK (both service and client).
     *         Can be used for catch all scenarios.</li>
     *         <li>SdkClientException If any client side error occurs such as an IO related failure, failure to get
     *         credentials, etc.</li>
     *         <li>JsonException Base class for all service exceptions. Unknown exceptions will be thrown as an instance
     *         of this type.</li>
     *         </ul>
     * @sample JsonAsyncClient.PaginatedOperationWithResultKey
     * @see <a href="http://docs.aws.amazon.com/goto/WebAPI/json-service-2010-05-08/PaginatedOperationWithResultKey"
     *      target="_top">AWS API Documentation</a>
     */
    @Override
    public CompletableFuture<PaginatedOperationWithResultKeyResponse> paginatedOperationWithResultKey(
            PaginatedOperationWithResultKeyRequest paginatedOperationWithResultKeyRequest) {
        try {

            HttpResponseHandler<PaginatedOperationWithResultKeyResponse> responseHandler = protocolFactory.createResponseHandler(
                    new JsonOperationMetadata().withPayloadJson(true).withHasStreamingSuccessResponse(false),
                    new PaginatedOperationWithResultKeyResponseUnmarshaller());

            HttpResponseHandler<AwsServiceException> errorResponseHandler = createErrorResponseHandler(protocolFactory);

            return clientHandler
                    .execute(new ClientExecutionParams<PaginatedOperationWithResultKeyRequest, PaginatedOperationWithResultKeyResponse>()
<<<<<<< HEAD
                            .withMarshaller(new PaginatedOperationWithResultKeyRequestMarshaller(protocolFactory))
                            .withResponseHandler(responseHandler).withErrorResponseHandler(errorResponseHandler)
                            .withInput(paginatedOperationWithResultKeyRequest));
=======
                                     .withMarshaller(new PaginatedOperationWithResultKeyRequestMarshaller(protocolFactory))
                                     .withResponseHandler(responseHandler).withErrorResponseHandler(errorResponseHandler)
                                     .withInput(paginatedOperationWithResultKeyRequest));
>>>>>>> 5bf9f20c
        } catch (Throwable t) {
            return CompletableFutureUtils.failedFuture(t);
        }
    }

    /**
     * Some paginated operation with result_key in paginators.json file<br/>
     * <p>
     * This is a variant of
     * {@link #paginatedOperationWithResultKey(software.amazon.awssdk.services.json.model.PaginatedOperationWithResultKeyRequest)}
     * operation. The return type is a custom publisher that can be subscribed to request a stream of response pages.
     * SDK will internally handle making service calls for you.
     * </p>
     * <p>
     * When the operation is called, an instance of this class is returned. At this point, no service calls are made yet
     * and so there is no guarantee that the request is valid. If there are errors in your request, you will see the
     * failures only after you start streaming the data. The subscribe method should be called as a request to start
     * streaming data. For more info, see
     * {@link org.reactivestreams.Publisher#subscribe(org.reactivestreams.Subscriber)}. Each call to the subscribe
     * method will result in a new {@link org.reactivestreams.Subscription} i.e., a new contract to stream data from the
     * starting request.
     * </p>
     *
     * <p>
     * The following are few ways to use the response class:
     * </p>
     * 1) Using the forEach helper method
     *
     * <pre>
     * {@code
     * software.amazon.awssdk.services.json.paginators.PaginatedOperationWithResultKeyPublisher publisher = client.paginatedOperationWithResultKeyPaginator(request);
     * CompletableFuture<Void> future = publisher.forEach(res -> { // Do something with the response });
     * future.get();
     * }
     * </pre>
     *
     * 2) Using a custom subscriber
     *
     * <pre>
     * {@code
     * software.amazon.awssdk.services.json.paginators.PaginatedOperationWithResultKeyPublisher publisher = client.paginatedOperationWithResultKeyPaginator(request);
     * publisher.subscribe(new Subscriber<software.amazon.awssdk.services.json.model.PaginatedOperationWithResultKeyResponse>() {
     *
     * public void onSubscribe(org.reactivestreams.Subscriber subscription) { //... };
     *
     *
     * public void onNext(software.amazon.awssdk.services.json.model.PaginatedOperationWithResultKeyResponse response) { //... };
     * });}
     * </pre>
     *
     * As the response is a publisher, it can work well with third party reactive streams implementations like RxJava2.
     * <p>
     * <b>Note: If you prefer to have control on service calls, use the
     * {@link #paginatedOperationWithResultKey(software.amazon.awssdk.services.json.model.PaginatedOperationWithResultKeyRequest)}
     * operation.</b>
     * </p>
     *
     * @param paginatedOperationWithResultKeyRequest
     * @return A custom publisher that can be subscribed to request a stream of response pages.<br/>
     *         The CompletableFuture returned by this method can be completed exceptionally with the following
     *         exceptions.
     *         <ul>
     *         <li>SdkException Base class for all exceptions that can be thrown by the SDK (both service and client).
     *         Can be used for catch all scenarios.</li>
     *         <li>SdkClientException If any client side error occurs such as an IO related failure, failure to get
     *         credentials, etc.</li>
     *         <li>JsonException Base class for all service exceptions. Unknown exceptions will be thrown as an instance
     *         of this type.</li>
     *         </ul>
     * @sample JsonAsyncClient.PaginatedOperationWithResultKey
     * @see <a href="http://docs.aws.amazon.com/goto/WebAPI/json-service-2010-05-08/PaginatedOperationWithResultKey"
     *      target="_top">AWS API Documentation</a>
     */
    public PaginatedOperationWithResultKeyPublisher paginatedOperationWithResultKeyPaginator(
            PaginatedOperationWithResultKeyRequest paginatedOperationWithResultKeyRequest) {
<<<<<<< HEAD
        return new PaginatedOperationWithResultKeyPublisher(this, applyPaginatorUserAgent(paginatedOperationWithResultKeyRequest));
=======
        return new PaginatedOperationWithResultKeyPublisher(this, paginatedOperationWithResultKeyRequest);
>>>>>>> 5bf9f20c
    }

    /**
     * Some paginated operation without result_key in paginators.json file
     *
     * @param paginatedOperationWithoutResultKeyRequest
     * @return A Java Future containing the result of the PaginatedOperationWithoutResultKey operation returned by the
     *         service.<br/>
     *         The CompletableFuture returned by this method can be completed exceptionally with the following
     *         exceptions.
     *         <ul>
     *         <li>SdkException Base class for all exceptions that can be thrown by the SDK (both service and client).
     *         Can be used for catch all scenarios.</li>
     *         <li>SdkClientException If any client side error occurs such as an IO related failure, failure to get
     *         credentials, etc.</li>
     *         <li>JsonException Base class for all service exceptions. Unknown exceptions will be thrown as an instance
     *         of this type.</li>
     *         </ul>
     * @sample JsonAsyncClient.PaginatedOperationWithoutResultKey
     * @see <a href="http://docs.aws.amazon.com/goto/WebAPI/json-service-2010-05-08/PaginatedOperationWithoutResultKey"
     *      target="_top">AWS API Documentation</a>
     */
    @Override
    public CompletableFuture<PaginatedOperationWithoutResultKeyResponse> paginatedOperationWithoutResultKey(
            PaginatedOperationWithoutResultKeyRequest paginatedOperationWithoutResultKeyRequest) {
        try {

            HttpResponseHandler<PaginatedOperationWithoutResultKeyResponse> responseHandler = protocolFactory
                    .createResponseHandler(
                            new JsonOperationMetadata().withPayloadJson(true).withHasStreamingSuccessResponse(false),
                            new PaginatedOperationWithoutResultKeyResponseUnmarshaller());

            HttpResponseHandler<AwsServiceException> errorResponseHandler = createErrorResponseHandler(protocolFactory);

            return clientHandler
                    .execute(new ClientExecutionParams<PaginatedOperationWithoutResultKeyRequest, PaginatedOperationWithoutResultKeyResponse>()
<<<<<<< HEAD
                            .withMarshaller(new PaginatedOperationWithoutResultKeyRequestMarshaller(protocolFactory))
                            .withResponseHandler(responseHandler).withErrorResponseHandler(errorResponseHandler)
                            .withInput(paginatedOperationWithoutResultKeyRequest));
=======
                                     .withMarshaller(new PaginatedOperationWithoutResultKeyRequestMarshaller(protocolFactory))
                                     .withResponseHandler(responseHandler).withErrorResponseHandler(errorResponseHandler)
                                     .withInput(paginatedOperationWithoutResultKeyRequest));
>>>>>>> 5bf9f20c
        } catch (Throwable t) {
            return CompletableFutureUtils.failedFuture(t);
        }
    }

    /**
     * Some paginated operation without result_key in paginators.json file<br/>
     * <p>
     * This is a variant of
     * {@link #paginatedOperationWithoutResultKey(software.amazon.awssdk.services.json.model.PaginatedOperationWithoutResultKeyRequest)}
     * operation. The return type is a custom publisher that can be subscribed to request a stream of response pages.
     * SDK will internally handle making service calls for you.
     * </p>
     * <p>
     * When the operation is called, an instance of this class is returned. At this point, no service calls are made yet
     * and so there is no guarantee that the request is valid. If there are errors in your request, you will see the
     * failures only after you start streaming the data. The subscribe method should be called as a request to start
     * streaming data. For more info, see
     * {@link org.reactivestreams.Publisher#subscribe(org.reactivestreams.Subscriber)}. Each call to the subscribe
     * method will result in a new {@link org.reactivestreams.Subscription} i.e., a new contract to stream data from the
     * starting request.
     * </p>
     *
     * <p>
     * The following are few ways to use the response class:
     * </p>
     * 1) Using the forEach helper method
     *
     * <pre>
     * {@code
     * software.amazon.awssdk.services.json.paginators.PaginatedOperationWithoutResultKeyPublisher publisher = client.paginatedOperationWithoutResultKeyPaginator(request);
     * CompletableFuture<Void> future = publisher.forEach(res -> { // Do something with the response });
     * future.get();
     * }
     * </pre>
     *
     * 2) Using a custom subscriber
     *
     * <pre>
     * {@code
     * software.amazon.awssdk.services.json.paginators.PaginatedOperationWithoutResultKeyPublisher publisher = client.paginatedOperationWithoutResultKeyPaginator(request);
     * publisher.subscribe(new Subscriber<software.amazon.awssdk.services.json.model.PaginatedOperationWithoutResultKeyResponse>() {
     *
     * public void onSubscribe(org.reactivestreams.Subscriber subscription) { //... };
     *
     *
     * public void onNext(software.amazon.awssdk.services.json.model.PaginatedOperationWithoutResultKeyResponse response) { //... };
     * });}
     * </pre>
     *
     * As the response is a publisher, it can work well with third party reactive streams implementations like RxJava2.
     * <p>
     * <b>Note: If you prefer to have control on service calls, use the
     * {@link #paginatedOperationWithoutResultKey(software.amazon.awssdk.services.json.model.PaginatedOperationWithoutResultKeyRequest)}
     * operation.</b>
     * </p>
     *
     * @param paginatedOperationWithoutResultKeyRequest
     * @return A custom publisher that can be subscribed to request a stream of response pages.<br/>
     *         The CompletableFuture returned by this method can be completed exceptionally with the following
     *         exceptions.
     *         <ul>
     *         <li>SdkException Base class for all exceptions that can be thrown by the SDK (both service and client).
     *         Can be used for catch all scenarios.</li>
     *         <li>SdkClientException If any client side error occurs such as an IO related failure, failure to get
     *         credentials, etc.</li>
     *         <li>JsonException Base class for all service exceptions. Unknown exceptions will be thrown as an instance
     *         of this type.</li>
     *         </ul>
     * @sample JsonAsyncClient.PaginatedOperationWithoutResultKey
     * @see <a href="http://docs.aws.amazon.com/goto/WebAPI/json-service-2010-05-08/PaginatedOperationWithoutResultKey"
     *      target="_top">AWS API Documentation</a>
     */
    public PaginatedOperationWithoutResultKeyPublisher paginatedOperationWithoutResultKeyPaginator(
            PaginatedOperationWithoutResultKeyRequest paginatedOperationWithoutResultKeyRequest) {
<<<<<<< HEAD
        return new PaginatedOperationWithoutResultKeyPublisher(this,
                applyPaginatorUserAgent(paginatedOperationWithoutResultKeyRequest));
=======
        return new PaginatedOperationWithoutResultKeyPublisher(this, paginatedOperationWithoutResultKeyRequest);
>>>>>>> 5bf9f20c
    }

    /**
     * Some operation with a streaming input
     *
     * @param streamingInputOperationRequest
     * @param requestBody
     *        Functional interface that can be implemented to produce the request content in a non-blocking manner. The
     *        size of the content is expected to be known up front. See {@link AsyncRequestBody} for specific details on
     *        implementing this interface as well as links to precanned implementations for common scenarios like
     *        uploading from a file. The service documentation for the request content is as follows 'This be a stream'
     * @return A Java Future containing the result of the StreamingInputOperation operation returned by the service.<br/>
     *         The CompletableFuture returned by this method can be completed exceptionally with the following
     *         exceptions.
     *         <ul>
     *         <li>SdkException Base class for all exceptions that can be thrown by the SDK (both service and client).
     *         Can be used for catch all scenarios.</li>
     *         <li>SdkClientException If any client side error occurs such as an IO related failure, failure to get
     *         credentials, etc.</li>
     *         <li>JsonException Base class for all service exceptions. Unknown exceptions will be thrown as an instance
     *         of this type.</li>
     *         </ul>
     * @sample JsonAsyncClient.StreamingInputOperation
     * @see <a href="http://docs.aws.amazon.com/goto/WebAPI/json-service-2010-05-08/StreamingInputOperation"
     *      target="_top">AWS API Documentation</a>
     */
    @Override
    public CompletableFuture<StreamingInputOperationResponse> streamingInputOperation(
            StreamingInputOperationRequest streamingInputOperationRequest, AsyncRequestBody requestBody) {
        try {

            HttpResponseHandler<StreamingInputOperationResponse> responseHandler = protocolFactory.createResponseHandler(
                    new JsonOperationMetadata().withPayloadJson(true).withHasStreamingSuccessResponse(false),
                    new StreamingInputOperationResponseUnmarshaller());

            HttpResponseHandler<AwsServiceException> errorResponseHandler = createErrorResponseHandler(protocolFactory);

            return clientHandler
                    .execute(new ClientExecutionParams<StreamingInputOperationRequest, StreamingInputOperationResponse>()
<<<<<<< HEAD
                            .withMarshaller(new StreamingInputOperationRequestMarshaller(protocolFactory))
                            .withResponseHandler(responseHandler).withErrorResponseHandler(errorResponseHandler)
                            .withAsyncRequestBody(requestBody).withInput(streamingInputOperationRequest));
=======
                                     .withMarshaller(new StreamingInputOperationRequestMarshaller(protocolFactory))
                                     .withResponseHandler(responseHandler).withErrorResponseHandler(errorResponseHandler)
                                     .withAsyncRequestBody(requestBody).withInput(streamingInputOperationRequest));
>>>>>>> 5bf9f20c
        } catch (Throwable t) {
            return CompletableFutureUtils.failedFuture(t);
        }
    }

    /**
     * Some operation with a streaming output
     *
     * @param streamingOutputOperationRequest
     * @param asyncResponseTransformer
     *        The response transformer for processing the streaming response in a non-blocking manner. See
     *        {@link AsyncResponseTransformer} for details on how this callback should be implemented and for links to
     *        precanned implementations for common scenarios like downloading to a file. The service documentation for
     *        the response content is as follows 'This be a stream'.
     * @return A future to the transformed result of the AsyncResponseTransformer.<br/>
     *         The CompletableFuture returned by this method can be completed exceptionally with the following
     *         exceptions.
     *         <ul>
     *         <li>SdkException Base class for all exceptions that can be thrown by the SDK (both service and client).
     *         Can be used for catch all scenarios.</li>
     *         <li>SdkClientException If any client side error occurs such as an IO related failure, failure to get
     *         credentials, etc.</li>
     *         <li>JsonException Base class for all service exceptions. Unknown exceptions will be thrown as an instance
     *         of this type.</li>
     *         </ul>
     * @sample JsonAsyncClient.StreamingOutputOperation
     * @see <a href="http://docs.aws.amazon.com/goto/WebAPI/json-service-2010-05-08/StreamingOutputOperation"
     *      target="_top">AWS API Documentation</a>
     */
    @Override
    public <ReturnT> CompletableFuture<ReturnT> streamingOutputOperation(
            StreamingOutputOperationRequest streamingOutputOperationRequest,
            AsyncResponseTransformer<StreamingOutputOperationResponse, ReturnT> asyncResponseTransformer) {
        try {

            HttpResponseHandler<StreamingOutputOperationResponse> responseHandler = protocolFactory.createResponseHandler(
                    new JsonOperationMetadata().withPayloadJson(false).withHasStreamingSuccessResponse(true),
                    new StreamingOutputOperationResponseUnmarshaller());

            HttpResponseHandler<AwsServiceException> errorResponseHandler = createErrorResponseHandler(protocolFactory);

            return clientHandler.execute(
                    new ClientExecutionParams<StreamingOutputOperationRequest, StreamingOutputOperationResponse>()
                            .withMarshaller(new StreamingOutputOperationRequestMarshaller(protocolFactory))
                            .withResponseHandler(responseHandler).withErrorResponseHandler(errorResponseHandler)
                            .withInput(streamingOutputOperationRequest), asyncResponseTransformer).whenComplete((r, e) -> {
                if (e != null) {
                    asyncResponseTransformer.exceptionOccurred(e);
                }
            });
        } catch (Throwable t) {
            runAndLogError(log, "Exception thrown in exceptionOccurred callback, ignoring",
                    () -> asyncResponseTransformer.exceptionOccurred(t));
            return CompletableFutureUtils.failedFuture(t);
        }
    }

    @Override
    public void close() {
        clientHandler.close();
    }

    private software.amazon.awssdk.awscore.protocol.json.AwsJsonProtocolFactory init(boolean supportsCbor) {
        return new AwsJsonProtocolFactory(
                new JsonClientMetadata()
                        .withSupportsCbor(supportsCbor)
                        .withSupportsIon(false)
                        .withBaseServiceExceptionClass(software.amazon.awssdk.services.json.model.JsonException.class)
                        .withContentTypeOverride("")
                        .addErrorMetadata(
                                new JsonErrorShapeMetadata().withErrorCode("InvalidInput").withModeledClass(
                                        InvalidInputException.class)), AwsJsonProtocolMetadata.builder().protocolVersion("1.1")
<<<<<<< HEAD
                        .protocol(AwsJsonProtocol.REST_JSON).build());
    }

    private <T extends JsonRequest> T applyPaginatorUserAgent(T request) {
        Consumer<AwsRequestOverrideConfiguration.Builder> userAgentApplier = b -> b.addApiName(ApiName.builder()
                .version(VersionInfo.SDK_VERSION).name("PAGINATED").build());
        AwsRequestOverrideConfiguration overrideConfiguration = request.overrideConfiguration()
                .map(c -> c.toBuilder().applyMutation(userAgentApplier).build())
                .orElse((AwsRequestOverrideConfiguration.builder().applyMutation(userAgentApplier).build()));
        return (T) request.toBuilder().overrideConfiguration(overrideConfiguration).build();
=======
                                                                                              .protocol(AwsJsonProtocol.REST_JSON).build());
>>>>>>> 5bf9f20c
    }

    private HttpResponseHandler<AwsServiceException> createErrorResponseHandler(AwsJsonProtocolFactory protocolFactory) {
        return protocolFactory.createErrorResponseHandler(new JsonErrorResponseMetadata());
    }
}<|MERGE_RESOLUTION|>--- conflicted
+++ resolved
@@ -3,18 +3,15 @@
 import static software.amazon.awssdk.utils.FunctionalUtils.runAndLogError;
 
 import java.util.concurrent.CompletableFuture;
-import java.util.function.Consumer;
+import javax.annotation.Generated;
 import org.slf4j.Logger;
 import org.slf4j.LoggerFactory;
-import software.amazon.awssdk.annotations.Generated;
 import software.amazon.awssdk.annotations.SdkInternalApi;
-import software.amazon.awssdk.awscore.AwsRequestOverrideConfiguration;
 import software.amazon.awssdk.awscore.client.handler.AwsAsyncClientHandler;
 import software.amazon.awssdk.awscore.exception.AwsServiceException;
 import software.amazon.awssdk.awscore.internal.protocol.json.AwsJsonProtocol;
 import software.amazon.awssdk.awscore.protocol.json.AwsJsonProtocolFactory;
 import software.amazon.awssdk.awscore.protocol.json.AwsJsonProtocolMetadata;
-import software.amazon.awssdk.core.ApiName;
 import software.amazon.awssdk.core.SdkResponse;
 import software.amazon.awssdk.core.async.AsyncRequestBody;
 import software.amazon.awssdk.core.async.AsyncResponseTransformer;
@@ -30,7 +27,7 @@
 import software.amazon.awssdk.core.protocol.json.JsonErrorResponseMetadata;
 import software.amazon.awssdk.core.protocol.json.JsonErrorShapeMetadata;
 import software.amazon.awssdk.core.protocol.json.JsonOperationMetadata;
-import software.amazon.awssdk.core.util.VersionInfo;
+import software.amazon.awssdk.core.util.CompletableFutures;
 import software.amazon.awssdk.services.json.model.APostOperationRequest;
 import software.amazon.awssdk.services.json.model.APostOperationResponse;
 import software.amazon.awssdk.services.json.model.APostOperationWithOutputRequest;
@@ -42,11 +39,7 @@
 import software.amazon.awssdk.services.json.model.GetWithoutRequiredMembersRequest;
 import software.amazon.awssdk.services.json.model.GetWithoutRequiredMembersResponse;
 import software.amazon.awssdk.services.json.model.InvalidInputException;
-<<<<<<< HEAD
-import software.amazon.awssdk.services.json.model.JsonRequest;
-=======
 import software.amazon.awssdk.services.json.model.JsonException;
->>>>>>> 5bf9f20c
 import software.amazon.awssdk.services.json.model.PaginatedOperationWithResultKeyRequest;
 import software.amazon.awssdk.services.json.model.PaginatedOperationWithResultKeyResponse;
 import software.amazon.awssdk.services.json.model.PaginatedOperationWithoutResultKeyRequest;
@@ -75,7 +68,6 @@
 import software.amazon.awssdk.services.json.transform.StreamingInputOperationResponseUnmarshaller;
 import software.amazon.awssdk.services.json.transform.StreamingOutputOperationRequestMarshaller;
 import software.amazon.awssdk.services.json.transform.StreamingOutputOperationResponseUnmarshaller;
-import software.amazon.awssdk.utils.CompletableFutureUtils;
 
 /**
  * Internal implementation of {@link JsonAsyncClient}.
@@ -135,15 +127,10 @@
             HttpResponseHandler<AwsServiceException> errorResponseHandler = createErrorResponseHandler(protocolFactory);
 
             return clientHandler.execute(new ClientExecutionParams<APostOperationRequest, APostOperationResponse>()
-<<<<<<< HEAD
-                    .withMarshaller(new APostOperationRequestMarshaller(protocolFactory)).withResponseHandler(responseHandler)
-                    .withErrorResponseHandler(errorResponseHandler).withInput(aPostOperationRequest));
-=======
                                                  .withMarshaller(new APostOperationRequestMarshaller(protocolFactory)).withResponseHandler(responseHandler)
                                                  .withErrorResponseHandler(errorResponseHandler).withInput(aPostOperationRequest));
->>>>>>> 5bf9f20c
-        } catch (Throwable t) {
-            return CompletableFutureUtils.failedFuture(t);
+        } catch (Throwable t) {
+            return CompletableFutures.failedFuture(t);
         }
     }
 
@@ -183,17 +170,11 @@
 
             return clientHandler
                     .execute(new ClientExecutionParams<APostOperationWithOutputRequest, APostOperationWithOutputResponse>()
-<<<<<<< HEAD
-                            .withMarshaller(new APostOperationWithOutputRequestMarshaller(protocolFactory))
-                            .withResponseHandler(responseHandler).withErrorResponseHandler(errorResponseHandler)
-                            .withInput(aPostOperationWithOutputRequest));
-=======
                                      .withMarshaller(new APostOperationWithOutputRequestMarshaller(protocolFactory))
                                      .withResponseHandler(responseHandler).withErrorResponseHandler(errorResponseHandler)
                                      .withInput(aPostOperationWithOutputRequest));
->>>>>>> 5bf9f20c
-        } catch (Throwable t) {
-            return CompletableFutureUtils.failedFuture(t);
+        } catch (Throwable t) {
+            return CompletableFutures.failedFuture(t);
         }
     }
 
@@ -218,7 +199,7 @@
      */
     @Override
     public CompletableFuture<Void> eventStreamOperation(EventStreamOperationRequest eventStreamOperationRequest,
-            EventStreamOperationResponseHandler asyncResponseHandler) {
+                                                        EventStreamOperationResponseHandler asyncResponseHandler) {
         try {
 
             HttpResponseHandler<EventStreamOperationResponse> responseHandler = jsonProtocolFactory.createResponseHandler(
@@ -232,15 +213,6 @@
             HttpResponseHandler<? extends EventStream> eventResponseHandler = jsonProtocolFactory.createResponseHandler(
                     new JsonOperationMetadata().withPayloadJson(true).withHasStreamingSuccessResponse(false),
                     EventStreamTaggedUnionJsonUnmarshaller.builder()
-<<<<<<< HEAD
-                            .addUnmarshaller("EventOne", EventOneUnmarshaller.getInstance())
-                            .addUnmarshaller("EventTwo", EventTwoUnmarshaller.getInstance())
-                            .defaultUnmarshaller((in) -> EventStream.UNKNOWN).build());
-
-            HttpResponseHandler<AwsServiceException> errorResponseHandler = createErrorResponseHandler(jsonProtocolFactory);
-            AsyncResponseTransformer<SdkResponse, Void> asyncResponseTransformer = new EventStreamAsyncResponseTransformer<>(
-                    asyncResponseHandler, responseHandler, eventResponseHandler);
-=======
                                                           .addUnmarshaller("EventOne", EventOneUnmarshaller.getInstance())
                                                           .addUnmarshaller("EventTwo", EventTwoUnmarshaller.getInstance())
                                                           .defaultUnmarshaller((in) -> EventStream.UNKNOWN).build());
@@ -255,7 +227,6 @@
             HttpResponseHandler<AwsServiceException> errorResponseHandler = createErrorResponseHandler(jsonProtocolFactory);
             AsyncResponseTransformer<SdkResponse, Void> asyncResponseTransformer = new EventStreamAsyncResponseTransformer<>(
                     asyncResponseHandler, responseHandler, eventResponseHandler, exceptionHandler);
->>>>>>> 5bf9f20c
 
             return clientHandler.execute(
                     new ClientExecutionParams<EventStreamOperationRequest, SdkResponse>()
@@ -268,8 +239,8 @@
             });
         } catch (Throwable t) {
             runAndLogError(log, "Exception thrown in exceptionOccurred callback, ignoring",
-                    () -> asyncResponseHandler.exceptionOccurred(t));
-            return CompletableFutureUtils.failedFuture(t);
+                           () -> asyncResponseHandler.exceptionOccurred(t));
+            return CompletableFutures.failedFuture(t);
         }
     }
 
@@ -309,17 +280,11 @@
 
             return clientHandler
                     .execute(new ClientExecutionParams<GetWithoutRequiredMembersRequest, GetWithoutRequiredMembersResponse>()
-<<<<<<< HEAD
-                            .withMarshaller(new GetWithoutRequiredMembersRequestMarshaller(protocolFactory))
-                            .withResponseHandler(responseHandler).withErrorResponseHandler(errorResponseHandler)
-                            .withInput(getWithoutRequiredMembersRequest));
-=======
                                      .withMarshaller(new GetWithoutRequiredMembersRequestMarshaller(protocolFactory))
                                      .withResponseHandler(responseHandler).withErrorResponseHandler(errorResponseHandler)
                                      .withInput(getWithoutRequiredMembersRequest));
->>>>>>> 5bf9f20c
-        } catch (Throwable t) {
-            return CompletableFutureUtils.failedFuture(t);
+        } catch (Throwable t) {
+            return CompletableFutures.failedFuture(t);
         }
     }
 
@@ -356,17 +321,11 @@
 
             return clientHandler
                     .execute(new ClientExecutionParams<PaginatedOperationWithResultKeyRequest, PaginatedOperationWithResultKeyResponse>()
-<<<<<<< HEAD
-                            .withMarshaller(new PaginatedOperationWithResultKeyRequestMarshaller(protocolFactory))
-                            .withResponseHandler(responseHandler).withErrorResponseHandler(errorResponseHandler)
-                            .withInput(paginatedOperationWithResultKeyRequest));
-=======
                                      .withMarshaller(new PaginatedOperationWithResultKeyRequestMarshaller(protocolFactory))
                                      .withResponseHandler(responseHandler).withErrorResponseHandler(errorResponseHandler)
                                      .withInput(paginatedOperationWithResultKeyRequest));
->>>>>>> 5bf9f20c
-        } catch (Throwable t) {
-            return CompletableFutureUtils.failedFuture(t);
+        } catch (Throwable t) {
+            return CompletableFutures.failedFuture(t);
         }
     }
 
@@ -440,11 +399,7 @@
      */
     public PaginatedOperationWithResultKeyPublisher paginatedOperationWithResultKeyPaginator(
             PaginatedOperationWithResultKeyRequest paginatedOperationWithResultKeyRequest) {
-<<<<<<< HEAD
-        return new PaginatedOperationWithResultKeyPublisher(this, applyPaginatorUserAgent(paginatedOperationWithResultKeyRequest));
-=======
         return new PaginatedOperationWithResultKeyPublisher(this, paginatedOperationWithResultKeyRequest);
->>>>>>> 5bf9f20c
     }
 
     /**
@@ -481,17 +436,11 @@
 
             return clientHandler
                     .execute(new ClientExecutionParams<PaginatedOperationWithoutResultKeyRequest, PaginatedOperationWithoutResultKeyResponse>()
-<<<<<<< HEAD
-                            .withMarshaller(new PaginatedOperationWithoutResultKeyRequestMarshaller(protocolFactory))
-                            .withResponseHandler(responseHandler).withErrorResponseHandler(errorResponseHandler)
-                            .withInput(paginatedOperationWithoutResultKeyRequest));
-=======
                                      .withMarshaller(new PaginatedOperationWithoutResultKeyRequestMarshaller(protocolFactory))
                                      .withResponseHandler(responseHandler).withErrorResponseHandler(errorResponseHandler)
                                      .withInput(paginatedOperationWithoutResultKeyRequest));
->>>>>>> 5bf9f20c
-        } catch (Throwable t) {
-            return CompletableFutureUtils.failedFuture(t);
+        } catch (Throwable t) {
+            return CompletableFutures.failedFuture(t);
         }
     }
 
@@ -565,12 +514,7 @@
      */
     public PaginatedOperationWithoutResultKeyPublisher paginatedOperationWithoutResultKeyPaginator(
             PaginatedOperationWithoutResultKeyRequest paginatedOperationWithoutResultKeyRequest) {
-<<<<<<< HEAD
-        return new PaginatedOperationWithoutResultKeyPublisher(this,
-                applyPaginatorUserAgent(paginatedOperationWithoutResultKeyRequest));
-=======
         return new PaginatedOperationWithoutResultKeyPublisher(this, paginatedOperationWithoutResultKeyRequest);
->>>>>>> 5bf9f20c
     }
 
     /**
@@ -610,17 +554,11 @@
 
             return clientHandler
                     .execute(new ClientExecutionParams<StreamingInputOperationRequest, StreamingInputOperationResponse>()
-<<<<<<< HEAD
-                            .withMarshaller(new StreamingInputOperationRequestMarshaller(protocolFactory))
-                            .withResponseHandler(responseHandler).withErrorResponseHandler(errorResponseHandler)
-                            .withAsyncRequestBody(requestBody).withInput(streamingInputOperationRequest));
-=======
                                      .withMarshaller(new StreamingInputOperationRequestMarshaller(protocolFactory))
                                      .withResponseHandler(responseHandler).withErrorResponseHandler(errorResponseHandler)
                                      .withAsyncRequestBody(requestBody).withInput(streamingInputOperationRequest));
->>>>>>> 5bf9f20c
-        } catch (Throwable t) {
-            return CompletableFutureUtils.failedFuture(t);
+        } catch (Throwable t) {
+            return CompletableFutures.failedFuture(t);
         }
     }
 
@@ -671,8 +609,8 @@
             });
         } catch (Throwable t) {
             runAndLogError(log, "Exception thrown in exceptionOccurred callback, ignoring",
-                    () -> asyncResponseTransformer.exceptionOccurred(t));
-            return CompletableFutureUtils.failedFuture(t);
+                           () -> asyncResponseTransformer.exceptionOccurred(t));
+            return CompletableFutures.failedFuture(t);
         }
     }
 
@@ -691,20 +629,7 @@
                         .addErrorMetadata(
                                 new JsonErrorShapeMetadata().withErrorCode("InvalidInput").withModeledClass(
                                         InvalidInputException.class)), AwsJsonProtocolMetadata.builder().protocolVersion("1.1")
-<<<<<<< HEAD
-                        .protocol(AwsJsonProtocol.REST_JSON).build());
-    }
-
-    private <T extends JsonRequest> T applyPaginatorUserAgent(T request) {
-        Consumer<AwsRequestOverrideConfiguration.Builder> userAgentApplier = b -> b.addApiName(ApiName.builder()
-                .version(VersionInfo.SDK_VERSION).name("PAGINATED").build());
-        AwsRequestOverrideConfiguration overrideConfiguration = request.overrideConfiguration()
-                .map(c -> c.toBuilder().applyMutation(userAgentApplier).build())
-                .orElse((AwsRequestOverrideConfiguration.builder().applyMutation(userAgentApplier).build()));
-        return (T) request.toBuilder().overrideConfiguration(overrideConfiguration).build();
-=======
                                                                                               .protocol(AwsJsonProtocol.REST_JSON).build());
->>>>>>> 5bf9f20c
     }
 
     private HttpResponseHandler<AwsServiceException> createErrorResponseHandler(AwsJsonProtocolFactory protocolFactory) {
